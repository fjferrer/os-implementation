--- conflicted
+++ resolved
@@ -27,7 +27,7 @@
  *   and entry address; to be filled in
  * @return 0 if successful, < 0 on error
  */
-<<<<<<< HEAD
+
 int Parse_ELF_Executable(char *exeFileData, ulong_t exeFileLength,
     struct Exe_Format *exeFormat)
   {
@@ -97,77 +97,4 @@
     }
     
     return 0;
-}
-=======
-int Parse_ELF_Executable(char *exeFileData,
-			 ulong_t exeFileLength,
-			 struct Exe_Format *exeFormat)
-{
-  /* Simple sanity check */
-  if (exeFileData == NULL || exeFileLength <= 0 || exeFormat == NULL)
-      return -1;
-
-  elfHeader *elf = (elfHeader *) exeFileData;
-
-  /* Check for magic number */
-  if (elf->ident[0] != 0x7f || elf->ident[1] != 'E' || 
-          elf->ident[2] != 'L' || elf->ident[3] != 'F') 
-      return -1;
-
-  /* Fail if not executable */
-  if (elf->type != 0x2)
-      return -1;
-
-  /* Fail if not supported version */
-  if (elf->version != 0x1)
-      return -1;
-
-  /* Fail if no valid program headers */
-  if (elf->phnum < 0)
-      return -1;
-
-  /* Fail if not supported architecture (Intel) */
-  if (elf->machine != 0x3)
-      return -1;
-
-  /* Fail if memory address are not "inside" the ELF */
-  if (elf->entry > exeFileLength || elf->phoff > exeFileLength ||
-          elf->sphoff > exeFileLength)
-      return -1;
-
-  /* Fail if reported ELF header size does not match actual
-   * ELF header size */
-  if (elf->ehsize != sizeof(elfHeader))
-      return -1;
-
-  /* Fail if reported program header size does not match actual
-   * program header size */
-  if (elf->phentsize != sizeof(programHeader))
-      return -1;
-
-  exeFormat->entryAddr = elf->entry;
-  exeFormat->numSegments = elf->phnum;
-  programHeader *program =
-      (programHeader *) (exeFileData + elf->phoff);
-
-  int i;
-  for (i = 0; i < elf->phnum; i++) {
-
-    /* Fail if memory address are not "inside" the ELF */
-    if (program->offset > exeFileLength ||
-            program->fileSize > exeFileLength ||
-            program->memSize > exeFileLength)
-        return -1;
-
-    exeFormat->segmentList[i].offsetInFile = program->offset;
-    exeFormat->segmentList[i].lengthInFile = program->fileSize;
-    exeFormat->segmentList[i].startAddress = program->vaddr;
-    exeFormat->segmentList[i].sizeInMemory = program->memSize;
-    exeFormat->segmentList[i].protFlags = program->flags;
-    program++;
-
-  }
-
-  return 0;
-}
->>>>>>> 356949ff
+}