--- conflicted
+++ resolved
@@ -98,77 +98,59 @@
      * If all goes well, store the pointer to the new thread in
      * pThread and return 0.  Otherwise, return an error code.
      */
-<<<<<<< HEAD
 
-    void * pBuffer = NULL;
-    ulong_t * pLen = NULL; //check if not better ulong_t pLen and then &pLen
+    void *pBuffer = NULL;
+    ulong_t *pLen = NULL; //check if not better ulong_t pLen and then &pLen
     int iErrorCode = 0;
 
-    char * exeFileData = NULL;
-    struct Exe_Format * exeFormat = NULL;
+    char *exeFileData = NULL;
+    struct Exe_Format *exeFormat = NULL;
     ulong_t exeFileLength = 0;
 
-    struct User_Context * pUserContext = NULL;
+    struct User_Context *pUserContext = NULL;
 
     bool detached = false;
 
     iErrorCode = Read_Fully(program, &pBuffer, pLen);
-    if (iErrorCode < 0){ return -1; } //check
-
+    if (iErrorCode < 0)
+      { 
+	iErrorCode = -1;
+	goto error;
+      } //check
 
     exeFileData = (char*) pBuffer;
     exeFileLength = *pLen;
+
     iErrorCode =  Parse_ELF_Executable( exeFileData, exeFileLength, exeFormat);
-    if (iErrorCode < 0){ return -2; } //check
+    if (iErrorCode < 0)
+      {
+	iErrorCode = -2;
+	goto error;
+      } //check
 
 
     iErrorCode = Load_User_Program( exeFileData, exeFileLength, exeFormat, command,
 				    &pUserContext);
-    if (iErrorCode < 0){ return -3; } //check
+    if (iErrorCode < 0)
+      { 
+	iErrorCode = -3;
+	goto error;
+      } //check
 
     *pThread = Start_User_Thread( pUserContext, detached);
-    if (pThread == NULL) {
-        return -5;}
-    else {
-        return 0;}
- }
-=======
-    /* Por Victor Rosales */
-    char *exeFileData = 0;
-    ulong_t exeFileLength = 0;
-    struct Exe_Format exeFormat;
-    struct User_Context *userContext = NULL;
-    struct Kernel_Thread *process = NULL;
-    int ret = 0;
+    if (pThread == NULL)
+      {
+	iErrorCode = -5;
+	goto error;
+    }
+    else
+      {
+	iErrorCode = (*pThread)->pid;
+        return iErrorCode;
+      }
 
-    ret = Read_Fully(program, (void**) &exeFileData, &exeFileLength);
-    if (ret != 0) {
-        ret = ENOTFOUND;
-        goto error;
-    }
-
-    ret = Parse_ELF_Executable(exeFileData, exeFileLength, &exeFormat);
-    if (ret != 0) {
-        ret = ENOEXEC;
-        goto error;
-    }
-
-    ret = Load_User_Program(exeFileData, exeFileLength, &exeFormat,
-                            command, &userContext);
-    if (ret != 0) {
-        ret = -1;
-        goto error;
-    }
-
-    process = Start_User_Thread(userContext, false);
-    if (process == NULL) {
-        ret = -1;
-        goto error;
-    }
-
-    *pThread = process;
-
-    ret =(*pThread)->pid;
+    //*pThread = process;
+    iErrorCode =(*pThread)->pid;
 
 error:
     if (exeFileData)
@@ -176,9 +158,9 @@
 
     exeFileData = 0;
  
-    return ret;
-}
->>>>>>> 356949ff
+    return iErrorCode;
+  }
+
 
 /*
  * If the given thread has a User_Context,
@@ -196,16 +178,10 @@
      * the Set_Kernel_Stack_Pointer() and Switch_To_Address_Space()
      * functions.
      */
-<<<<<<< HEAD
 
     // check if the thread has usercontext or not and switch
     if (kthread->userContext != NULL){
         Set_Kernel_Stack_Pointer(kthread->esp);
         Switch_To_Address_Space(kthread->userContext);
-=======
-    if (kthread->userContext != NULL) {
-        Switch_To_Address_Space(kthread->userContext);
-        Set_Kernel_Stack_Pointer(((ulong_t) kthread->stackPage) + PAGE_SIZE);
->>>>>>> 356949ff
     }
 }
