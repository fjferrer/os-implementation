--- conflicted
+++ resolved
@@ -315,12 +315,12 @@
      * - The esi register should contain the address of
      *   the argument block
      */
-<<<<<<< HEAD
-
-    Attach_User_Context(kthread, userContext);
-
-    //TODO("Create a new thread to execute in user mode");
-=======
+
+    /*
+      TODO("Create a new thread to execute in user mode");
+      updated from upstream/master
+    */
+
     Attach_User_Context(kthread, userContext);
 
     /* ushort_t dsSelector */
@@ -362,7 +362,7 @@
     Push(kthread, (ulong_t)userContext->dsSelector); /* es */
     Push(kthread, (ulong_t)userContext->dsSelector); /* fs */
     Push(kthread, (ulong_t)userContext->dsSelector); /* gs */
->>>>>>> 356949ff
+
 }
 
 
@@ -555,12 +555,9 @@
  */
 struct Kernel_Thread*
 Start_User_Thread(struct User_Context* userContext, bool detached)
-<<<<<<< HEAD
   {
-=======
-{
-	KASSERT(userContext != NULL);
->>>>>>> 356949ff
+    KASSERT(userContext != NULL);
+
     /*
      * Hints:
      * - Use Create_Thread() to create a new "raw" thread object
@@ -569,21 +566,10 @@
      * - Call Make_Runnable_Atomic() to schedule the process
      *   for execution
      */
-<<<<<<< HEAD
 
     struct Kernel_Thread* kthread = NULL;
-    int priority = 1;
-
-    kthread = Create_Thread( priority, detached);
-
-    Setup_User_Thread( kthread, userContext);
-
-    Make_Runnable_Atomic(kthread);
-
-    return kthread;
-    //TODO("Start user thread");
-=======
-    struct Kernel_Thread* kthread = Create_Thread(PRIORITY_USER, detached);
+    
+    kthread = Create_Thread(PRIORITY_USER, detached);
     if (kthread != 0) {
         /*
          * Create the initial context for the thread to make
@@ -594,9 +580,8 @@
         /* Atomically put the thread on the run queue. */
         Make_Runnable_Atomic(kthread);
     }
-
+    
     return kthread;
->>>>>>> 356949ff
 }
 
 /*
