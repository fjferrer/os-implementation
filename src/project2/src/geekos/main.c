--- conflicted
+++ resolved
@@ -97,7 +97,6 @@
 
 
 static void Spawn_Init_Process(void)
-<<<<<<< HEAD
   {
     /*
      *   program - the full path of the program executable file
@@ -110,16 +109,12 @@
     // program full path at const INIT_PROGRAM
 
     // Declare pointer to command
-    char * pComArg = "shell.exe";   
+    //    char * pComArg = "shell.exe";   
 
     // Declare kthread struct
     struct Kernel_Thread * pThread = NULL;
 
-    Spawn(INIT_PROGRAM, pComArg, &pThread);
+    //    Spawn(INIT_PROGRAM, pComArg, &pThread);
+    Spawn(INIT_PROGRAM, INIT_PROGRAM, &pThread);
     
-=======
-{
-    struct Kernel_Thread *userThread = NULL;
-    Spawn(INIT_PROGRAM, INIT_PROGRAM, &userThread);
->>>>>>> 356949ff
 }